--- conflicted
+++ resolved
@@ -449,7 +449,6 @@
     PlainHistoryCell { lines }
 }
 
-<<<<<<< HEAD
 #[derive(Debug)]
 pub(crate) struct RunningMcpCell {
     invocation: McpInvocation,
@@ -493,12 +492,12 @@
         lines.push(format_mcp_invocation(self.invocation.clone()));
         lines
     }
-=======
+}
+
 pub(crate) fn new_web_search_call(query: String) -> PlainHistoryCell {
     let lines: Vec<Line<'static>> =
         vec![Line::from(""), Line::from(vec!["🌐 ".into(), query.into()])];
     PlainHistoryCell { lines }
->>>>>>> a6c346b9
 }
 
 /// If the first content is an image, return a new cell with the image.
